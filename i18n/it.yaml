--- conflicted
+++ resolved
@@ -117,11 +117,7 @@
     Name: Nome
     AddFolder: Nuova cartella
     BlacklistFolders: Cartelle ignorate
-<<<<<<< HEAD
-    WhitelistFolders: Cartelle considerate
-=======
     WhitelistFolders: Certelle considerate
->>>>>>> 5730cc33
     PickFolder: Scegli cartella
     InvalidM3UFile: File M3U non valido
     Discord: Discord
