--- conflicted
+++ resolved
@@ -165,71 +165,7 @@
                                         .weight(1f)
                                         .padding(0.dp, 12.dp)
                                 ) {
-<<<<<<< HEAD
                                     NowPlayingBodyCover(context, data)
-=======
-                                    Text(
-                                        song.title,
-                                        style = MaterialTheme.typography.headlineSmall
-                                            .copy(fontWeight = FontWeight.Bold)
-                                    )
-                                    song.artistName?.let {
-                                        Text(it)
-                                    }
-                                    Spacer(modifier = Modifier.height(defaultHorizontalPadding + 8.dp))
-                                    Row(
-                                        horizontalArrangement = Arrangement.spacedBy(12.dp)
-                                    ) {
-                                        IconButton(
-                                            modifier = Modifier.background(
-                                                MaterialTheme.colorScheme.primary,
-                                                CircleShape
-                                            ),
-                                            onClick = {
-                                                context.symphony.radio.shorty.playPause()
-                                            }
-                                        ) {
-                                            Icon(
-                                                if (!isPlaying) Icons.Default.PlayArrow
-                                                else Icons.Default.Pause,
-                                                null,
-                                                tint = MaterialTheme.colorScheme.onPrimary
-                                            )
-                                        }
-//                                        val secondaryButtonEnabledColor =
-//                                            MaterialTheme.colorScheme.onSurface
-//                                        val secondaryButtonDisabledColor =
-//                                            secondaryButtonEnabledColor.copy(alpha = 0.7f)
-                                        IconButton(
-                                            modifier = Modifier.background(
-                                                MaterialTheme.colorScheme.surfaceVariant,
-                                                CircleShape
-                                            ),
-                                            onClick = {
-                                                context.symphony.radio.shorty.previous()
-                                            }
-                                        ) {
-                                            Icon(
-                                                Icons.Default.SkipPrevious,
-                                                null
-                                            )
-                                        }
-                                        IconButton(
-                                            modifier = Modifier.background(
-                                                MaterialTheme.colorScheme.surfaceVariant,
-                                                CircleShape
-                                            ),
-                                            onClick = {
-                                                context.symphony.radio.shorty.skip()
-                                            }
-                                        ) {
-                                            Icon(
-                                                Icons.Default.SkipNext,
-                                                null,
-                                            )
-                                        }
-                                    }
->>>>>>> 2d785b82
                                 }
                                 Box(modifier = Modifier.weight(1f)) {
                                     Column {
@@ -240,7 +176,6 @@
                                     }
                                 }
                             }
-<<<<<<< HEAD
                         }
                     }
                 }
@@ -256,7 +191,7 @@
             Image(
                 song.getArtwork(context.symphony, 500).asImageBitmap(),
                 null,
-                contentScale = ContentScale.Crop,
+                contentScale = ContentScale.Fit,
                 modifier = Modifier
                     .fillMaxWidth()
                     .clip(RoundedCornerShape(12.dp))
@@ -295,57 +230,6 @@
                             ),
                             onClick = {
                                 context.symphony.radio.shorty.playPause()
-=======
-                            Spacer(modifier = Modifier.height(defaultHorizontalPadding))
-                            Row(
-                                modifier = Modifier.padding(defaultHorizontalPadding, 0.dp),
-                                horizontalArrangement = Arrangement.spacedBy(12.dp),
-                                verticalAlignment = Alignment.CenterVertically,
-                            ) {
-                                val interactionSource = remember { MutableInteractionSource() }
-                                var sliderPosition by remember { mutableStateOf<Int?>(null) }
-                                var duration by remember {
-                                    mutableStateOf(
-                                        context.symphony.radio.currentPlaybackPosition
-                                            ?: PlaybackPosition.zero
-                                    )
-                                }
-                                EventerEffect(context.symphony.radio.onPlaybackPositionUpdate) {
-                                    duration = it
-                                }
-                                Text(
-                                    DurationFormatter.formatAsMS(sliderPosition ?: duration.played),
-                                    style = MaterialTheme.typography.labelMedium
-                                )
-                                BoxWithConstraints(modifier = Modifier.weight(1f)) {
-                                    Slider(
-                                        value = (sliderPosition ?: duration.played).toFloat(),
-                                        valueRange = 0f..duration.total.toFloat(),
-                                        onValueChange = {
-                                            sliderPosition = it.toInt()
-                                        },
-                                        onValueChangeFinished = {
-                                            sliderPosition?.let {
-                                                context.symphony.radio.seek(it)
-                                                sliderPosition = null
-                                            }
-                                        },
-                                        interactionSource = interactionSource,
-                                        thumb = {
-                                            SliderDefaults.Thumb(
-                                                interactionSource = interactionSource,
-                                                thumbSize = DpSize(12.dp, 12.dp),
-                                                // NOTE: pad top to fix stupid layout
-                                                modifier = Modifier.padding(top = 4.dp),
-                                            )
-                                        }
-                                    )
-                                }
-                                Text(
-                                    DurationFormatter.formatAsMS(duration.total),
-                                    style = MaterialTheme.typography.labelMedium
-                                )
->>>>>>> 2d785b82
                             }
                         ) {
                             Icon(
@@ -488,7 +372,6 @@
                                 context.symphony.radio.queue.toggleLoopMode()
                             }
                         ) {
-<<<<<<< HEAD
                             Icon(
                                 when (currentLoopMode) {
                                     RadioLoopMode.Song -> Icons.Default.RepeatOne
@@ -498,38 +381,6 @@
                                 tint = when (currentLoopMode) {
                                     RadioLoopMode.None -> LocalContentColor.current
                                     else -> MaterialTheme.colorScheme.primary
-=======
-                            Text(context.symphony.t.playingXofY(currentSongIndex + 1, queueSize))
-                            Row {
-                                IconButton(
-                                    onClick = {
-                                        context.symphony.radio.queue.toggleLoopMode()
-                                    }
-                                ) {
-                                    Icon(
-                                        when (currentLoopMode) {
-                                            RadioLoopMode.Song -> Icons.Default.RepeatOne
-                                            else -> Icons.Default.Repeat
-                                        },
-                                        null,
-                                        tint = when (currentLoopMode) {
-                                            RadioLoopMode.None -> LocalContentColor.current
-                                            else -> MaterialTheme.colorScheme.primary
-                                        }
-                                    )
-                                }
-                                IconButton(
-                                    onClick = {
-                                        context.symphony.radio.queue.toggleShuffleMode()
-                                    }
-                                ) {
-                                    Icon(
-                                        Icons.Default.Shuffle,
-                                        null,
-                                        tint = if (!currentShuffleMode) LocalContentColor.current
-                                        else MaterialTheme.colorScheme.primary
-                                    )
->>>>>>> 2d785b82
                                 }
                             )
                         }
